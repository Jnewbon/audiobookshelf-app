//
//  PlayerProgressSync.swift
//  App
//
//  Created by Ron Heft on 8/19/22.
//

import Foundation
import UIKit
import RealmSwift

class PlayerProgress {
    
    public static let shared = PlayerProgress()
    
    private static let TIME_BETWEEN_SESSION_SYNC_IN_SECONDS = 10.0
    
    private init() {}
    
    
    // MARK: - SYNC HOOKS
    
    public func syncFromPlayer(currentTime: Double, includesPlayProgress: Bool, isStopping: Bool) async {
        let backgroundToken = await UIApplication.shared.beginBackgroundTask(withName: "ABS:syncFromPlayer")
        let session = await updateLocalSessionFromPlayer(currentTime: currentTime, includesPlayProgress: includesPlayProgress)
        updateLocalMediaProgressFromLocalSession()
        if let session = session {
            await updateServerSessionFromLocalSession(session, rateLimitSync: !isStopping)
        }
        await UIApplication.shared.endBackgroundTask(backgroundToken)
    }
    
    public func syncToServer() async {
        let backgroundToken = await UIApplication.shared.beginBackgroundTask(withName: "ABS:syncToServer")
        updateAllServerSessionFromLocalSession()
        await UIApplication.shared.endBackgroundTask(backgroundToken)
    }
    
    public func syncFromServer() async {
        let backgroundToken = await UIApplication.shared.beginBackgroundTask(withName: "ABS:syncFromServer")
        await updateLocalSessionFromServerMediaProgress()
        await UIApplication.shared.endBackgroundTask(backgroundToken)
    }
    
    
    // MARK: - SYNC LOGIC
    
    private func updateLocalSessionFromPlayer(currentTime: Double, includesPlayProgress: Bool) async -> PlaybackSession? {
        guard let session = PlayerHandler.getPlaybackSession() else { return nil }
        guard !currentTime.isNaN else { return nil } // Prevent bad data on player stop
        
        let now = Date().timeIntervalSince1970 * 1000
        let lastUpdate = session.updatedAt ?? now
        let timeSinceLastUpdate = now - lastUpdate
        
        session.update {
            session.currentTime = currentTime
            session.updatedAt = now
            
            if includesPlayProgress {
                session.timeListening += timeSinceLastUpdate
            }
        }
        
        return session.freeze()
    }
    
    private func updateLocalMediaProgressFromLocalSession() {
        guard let session = PlayerHandler.getPlaybackSession() else { return }
        guard session.isLocal else { return }
        
        let localMediaProgress = LocalMediaProgress.fetchOrCreateLocalMediaProgress(localMediaProgressId: session.localMediaProgressId, localLibraryItemId: session.localLibraryItem?.id, localEpisodeId: session.episodeId)
        guard let localMediaProgress = localMediaProgress else {
            // Local media progress should have been created
            // If we're here, it means a library id is invalid
            return
        }

        localMediaProgress.updateFromPlaybackSession(session)
        Database.shared.saveLocalMediaProgress(localMediaProgress)
        
        NSLog("Local progress saved to the database")
        
        // Send the local progress back to front-end
        NotificationCenter.default.post(name: NSNotification.Name(PlayerEvents.localProgress.rawValue), object: nil)
    }
    
    private func updateAllServerSessionFromLocalSession() {
        let sessions = try! Realm().objects(PlaybackSession.self).where({ $0.serverConnectionConfigId == Store.serverConfig?.id })
        for session in sessions {
            let session = session.freeze()
            Task { await updateServerSessionFromLocalSession(session) }
        }
    }
    
    private func updateServerSessionFromLocalSession(_ session: PlaybackSession, rateLimitSync: Bool = false) async {
        // If required, rate limit requests based on session last update
        if rateLimitSync {
            let now = Date().timeIntervalSince1970 * 1000
            let lastUpdate = session.updatedAt ?? now
            let timeSinceLastSync = now - lastUpdate
            let timeBetweenSessionSync = PlayerProgress.TIME_BETWEEN_SESSION_SYNC_IN_SECONDS * 1000
            guard timeSinceLastSync > timeBetweenSessionSync else {
                // Skipping sync since last occurred within session sync time
                return
            }
        }
        
        NSLog("Sending sessionId(\(session.id)) to server")
        
        var success = false
        if session.isLocal {
            success = await ApiClient.reportLocalPlaybackProgress(session)
        } else {
            let playbackReport = PlaybackReport(currentTime: session.currentTime, duration: session.duration, timeListened: session.timeListening)
            success = await ApiClient.reportPlaybackProgress(report: playbackReport, sessionId: session.id)
        }
        
        // Remove old sessions after they synced with the server
        if success && !session.isActiveSession {
            NSLog("Deleting sessionId(\(session.id)) as is no longer active")
            session.thaw()?.delete()
        }
    }
    
<<<<<<< HEAD
    private func updateLocalSessionFromServerMediaProgress() async {
        NSLog("checkCurrentSessionProgress: Checking if local media progress was updated on server")
        guard let session = PlayerHandler.getPlaybackSession()?.freeze() else { return }
=======
    private static func updateLocalSessionFromServerMediaProgress() async {
        NSLog("updateLocalSessionFromServerMediaProgress: Checking if local media progress was updated on server")
        guard let session = try! await Realm().objects(PlaybackSession.self).last(where: { $0.isActiveSession == true })?.freeze() else {
            NSLog("updateLocalSessionFromServerMediaProgress: Failed to get session")
            return
        }
>>>>>>> 39250b56
        
        // Fetch the current progress
        let progress = await ApiClient.getMediaProgress(libraryItemId: session.libraryItemId!, episodeId: session.episodeId)
        guard let progress = progress else {
            NSLog("updateLocalSessionFromServerMediaProgress: No progress object")
            return
        }
        
        // Determine which session is newer
        let serverLastUpdate = progress.lastUpdate
        guard let localLastUpdate = session.updatedAt else {
            NSLog("updateLocalSessionFromServerMediaProgress: No local session updatedAt")
            return
        }
        let serverCurrentTime = progress.currentTime
        let localCurrentTime = session.currentTime
        
        let serverIsNewerThanLocal = serverLastUpdate > localLastUpdate
        let currentTimeIsDifferent = serverCurrentTime != localCurrentTime
        
        // Update the session, if needed
        if serverIsNewerThanLocal && currentTimeIsDifferent {
            NSLog("updateLocalSessionFromServerMediaProgress: Server has newer time than local serverLastUpdate=\(serverLastUpdate) localLastUpdate=\(localLastUpdate)")
            guard let session = session.thaw() else { return }
            session.update {
                session.currentTime = serverCurrentTime
                session.updatedAt = serverLastUpdate
            }
            NSLog("updateLocalSessionFromServerMediaProgress: Updated session currentTime newCurrentTime=\(serverCurrentTime) previousCurrentTime=\(localCurrentTime)")
            PlayerHandler.seek(amount: session.currentTime)
        } else {
            NSLog("updateLocalSessionFromServerMediaProgress: Local session does not need updating; local has latest progress")
        }
    }
    
}<|MERGE_RESOLUTION|>--- conflicted
+++ resolved
@@ -123,18 +123,12 @@
         }
     }
     
-<<<<<<< HEAD
-    private func updateLocalSessionFromServerMediaProgress() async {
-        NSLog("checkCurrentSessionProgress: Checking if local media progress was updated on server")
-        guard let session = PlayerHandler.getPlaybackSession()?.freeze() else { return }
-=======
     private static func updateLocalSessionFromServerMediaProgress() async {
         NSLog("updateLocalSessionFromServerMediaProgress: Checking if local media progress was updated on server")
         guard let session = try! await Realm().objects(PlaybackSession.self).last(where: { $0.isActiveSession == true })?.freeze() else {
             NSLog("updateLocalSessionFromServerMediaProgress: Failed to get session")
             return
         }
->>>>>>> 39250b56
         
         // Fetch the current progress
         let progress = await ApiClient.getMediaProgress(libraryItemId: session.libraryItemId!, episodeId: session.episodeId)
