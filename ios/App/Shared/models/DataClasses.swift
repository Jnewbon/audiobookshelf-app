--- conflicted
+++ resolved
@@ -155,7 +155,6 @@
     }
 }
 
-<<<<<<< HEAD
 class Metadata: Object, Codable {
     @Persisted var title: String = "Unknown"
     @Persisted var subtitle: String?
@@ -175,35 +174,6 @@
     @Persisted var narratorName: String?
     @Persisted var seriesName: String?
     @Persisted var feedUrl: String?
-=======
-struct Metadata: Realmable, Codable {
-    var title: String
-    var subtitle: String?
-    var authors: [Author]?
-    var narrators: [String]?
-    var genres: [String]
-    var publishedYear: String?
-    var publishedDate: String?
-    var publisher: String?
-    var desc: String?
-    var isbn: String?
-    var asin: String?
-    var language: String?
-    var explicit: Bool
-    var authorName: String?
-    var authorNameLF: String?
-    var narratorName: String?
-    var seriesName: String?
-    var feedUrl: String?
-    
-    var authorDisplayName: String { self.authorName ?? "Unknown" }
-    
-    init() {
-        title = "Unknown"
-        genres = []
-        explicit = false
-    }
->>>>>>> 7aae1edf
     
     private enum CodingKeys : String, CodingKey {
         case title,
@@ -282,7 +252,6 @@
     }
 }
 
-<<<<<<< HEAD
 class PodcastEpisode: Object, Codable {
     @Persisted var id: String = ""
     @Persisted var index: Int = 0
@@ -295,36 +264,8 @@
     @Persisted var audioTrack: AudioTrack?
     @Persisted var duration: Double = 0
     @Persisted var size: Int = 0
-//    var serverEpisodeId: String?
-    
-=======
-struct PodcastEpisode: Realmable, Codable {
-    var id: String
-    var index: Int?
-    var episode: String?
-    var episodeType: String?
-    var title: String
-    var subtitle: String?
-    var desc: String?
-    var audioFile: AudioFile?
-    var audioTrack: AudioTrack?
-    var duration: Double?
-    var size: Int?
     var serverEpisodeId: String { self.id }
     
-    init() {
-        id = ""
-        index = 0
-        title = "Unknown"
-        duration = 0
-        size = 0
-    }
-    
-    static func ignoredProperties() -> [String] {
-        ["serverEpisodeId"]
-    }
-    
->>>>>>> 7aae1edf
     private enum CodingKeys : String, CodingKey {
         case id,
              index,
@@ -370,13 +311,10 @@
         try container.encode(size, forKey: .size)
         try container.encode(serverEpisodeId, forKey: .serverEpisodeId)
     }
-    
-    // TODO: Encoding
-}
-
-<<<<<<< HEAD
+}
+
 class AudioFile: Object, Codable {
-    @Persisted var index: Int = 0
+    @Persisted var index: Int?
     @Persisted var ino: String = ""
     @Persisted var metadata: FileMetadata?
     
@@ -391,7 +329,7 @@
     required init(from decoder: Decoder) throws {
         super.init()
         let values = try decoder.container(keyedBy: CodingKeys.self)
-        index = try values.decode(Int.self, forKey: .index)
+        index = try? values.decode(Int.self, forKey: .index)
         ino = try values.decode(String.self, forKey: .ino)
         metadata = try? values.decode(FileMetadata.self, forKey: .metadata)
     }
@@ -401,16 +339,6 @@
         try container.encode(index, forKey: .index)
         try container.encode(ino, forKey: .ino)
         try container.encode(metadata, forKey: .metadata)
-=======
-struct AudioFile: Realmable, Codable {
-    var index: Int?
-    var ino: String
-    var metadata: FileMetadata
-    
-    init() {
-        ino = ""
-        metadata = FileMetadata()
->>>>>>> 7aae1edf
     }
 }
 
@@ -441,6 +369,9 @@
         try container.encode(name, forKey: .name)
         try container.encode(coverPath, forKey: .coverPath)
     }
+    
+    override init() {
+        super.init()
 }
 
 class Chapter: Object, Codable {
@@ -475,7 +406,6 @@
     }
 }
 
-<<<<<<< HEAD
 class AudioTrack: Object, Codable {
     @Persisted var index: Int?
     @Persisted var startOffset: Double?
@@ -484,19 +414,7 @@
     @Persisted var contentUrl: String?
     @Persisted var mimeType: String = ""
     @Persisted var metadata: FileMetadata?
-    // var isLocal: Bool
-    // var localFileId: String?
-=======
-struct AudioTrack: Realmable, Codable {
-    var index: Int?
-    var startOffset: Double?
-    var duration: Double
-    var title: String?
-    var contentUrl: String?
-    var mimeType: String
-    var metadata: FileMetadata?
     var localFileId: String?
->>>>>>> 7aae1edf
     // var audioProbeResult: AudioProbeResult? Needed for local playback
     @Persisted var serverIndex: Int?
     
@@ -504,7 +422,6 @@
         case index, startOffset, duration, title, contentUrl, mimeType, metadata, serverIndex
     }
     
-<<<<<<< HEAD
     override init() {
         super.init()
     }
@@ -532,7 +449,8 @@
         try container.encode(mimeType, forKey: .mimeType)
         try container.encode(metadata, forKey: .metadata)
         try container.encode(serverIndex, forKey: .serverIndex)
-=======
+    }
+
     mutating func setLocalInfo(filenameIdMap: [String: String], serverIndex: Int) -> Bool {
         if let localFileId = filenameIdMap[self.metadata?.filename ?? ""] {
             self.localFileId = localFileId
@@ -545,21 +463,6 @@
     func getLocalFile() -> LocalFile? {
         guard let localFileId = self.localFileId else { return nil }
         return Database.shared.getLocalFile(localFileId: localFileId)
-    }
-}
-
-struct FileMetadata: Realmable, Codable {
-    var filename: String
-    var ext: String
-    var path: String
-    var relPath: String
-    
-    init() {
-        filename = ""
-        ext = ""
-        path = ""
-        relPath = ""
->>>>>>> 7aae1edf
     }
 }
 
@@ -681,38 +584,6 @@
         var container = encoder.container(keyedBy: CodingKeys.self)
         try container.encode(ino, forKey: .ino)
         try container.encode(metadata, forKey: .metadata)
-    }
-    
-    private enum CodingKeys : String, CodingKey {
-        case id, libraryItemId, episodeId, duration, progress, currentTime, isFinished, lastUpdate, startedAt, finishedAt
-    }
-    
-    init(from decoder: Decoder) throws {
-        let values = try decoder.container(keyedBy: CodingKeys.self)
-        id = try values.decode(String.self, forKey: .id)
-        libraryItemId = try values.decode(String.self, forKey: .libraryItemId)
-        episodeId = try? values.decode(String.self, forKey: .episodeId)
-        duration = try values.doubleOrStringDecoder(key: .duration)
-        progress = try values.doubleOrStringDecoder(key: .progress)
-        currentTime = try values.doubleOrStringDecoder(key: .currentTime)
-        isFinished = try values.decode(Bool.self, forKey: .isFinished)
-        lastUpdate = try values.intOrStringDecoder(key: .lastUpdate)
-        startedAt = try values.intOrStringDecoder(key: .startedAt)
-        finishedAt = try? values.intOrStringDecoder(key: .finishedAt)
-    }
-    
-    func encode(to encoder: Encoder) throws {
-        var container = encoder.container(keyedBy: CodingKeys.self)
-        try container.encode(id, forKey: .id)
-        try container.encode(libraryItemId, forKey: .libraryItemId)
-        try container.encode(episodeId, forKey: .episodeId)
-        try container.encode(duration, forKey: .duration)
-        try container.encode(progress, forKey: .progress)
-        try container.encode(currentTime, forKey: .currentTime)
-        try container.encode(isFinished, forKey: .isFinished)
-        try container.encode(lastUpdate, forKey: .lastUpdate)
-        try container.encode(startedAt, forKey: .startedAt)
-        try container.encode(finishedAt, forKey: .finishedAt)
     }
 }
 
@@ -737,18 +608,17 @@
     }
     
     required init(from decoder: Decoder) throws {
-        super.init()
         let values = try decoder.container(keyedBy: CodingKeys.self)
         id = try values.decode(String.self, forKey: .id)
         libraryItemId = try values.decode(String.self, forKey: .libraryItemId)
         episodeId = try? values.decode(String.self, forKey: .episodeId)
-        duration = try values.decode(Double.self, forKey: .duration)
-        progress = try values.decode(Double.self, forKey: .progress)
-        currentTime = try values.decode(Double.self, forKey: .currentTime)
+        duration = try values.doubleOrStringDecoder(key: .duration)
+        progress = try values.doubleOrStringDecoder(key: .progress)
+        currentTime = try values.doubleOrStringDecoder(key: .currentTime)
         isFinished = try values.decode(Bool.self, forKey: .isFinished)
-        lastUpdate = try values.decode(Int.self, forKey: .lastUpdate)
-        startedAt = try values.decode(Int.self, forKey: .startedAt)
-        finishedAt = try? values.decode(Int.self, forKey: .finishedAt)
+        lastUpdate = try values.intOrStringDecoder(key: .lastUpdate)
+        startedAt = try values.intOrStringDecoder(key: .startedAt)
+        finishedAt = try? values.intOrStringDecoder(key: .finishedAt)
     }
     
     func encode(to encoder: Encoder) throws {
